--- conflicted
+++ resolved
@@ -23,11 +23,7 @@
     def test_roundtrip(self):
         """Test that round trips work correctly."""
         annotation = ChangeBasis()
-<<<<<<< HEAD
-        namespace = "samplomatic.basis_transform"
-=======
         namespace = "samplomatic.change_basis"
->>>>>>> 11b56dc0
 
         serializer = AnnotationSerializer()
         payload = serializer.dump_annotation(namespace, annotation)
