--- conflicted
+++ resolved
@@ -84,11 +84,7 @@
             struct.unpack(SAMPLOMATIC_ANNOTATION_PACK, buff.read(SAMPLOMATIC_ANNOTATION_SIZE))
         )
         if (name := buff.read(annotation.name_size).decode()) == "ChangeBasis":
-<<<<<<< HEAD
-            basis_transform = BASIS_TRANSFORM_ANNOTATION._make(
-=======
             change_basis = CHANGE_BASIS_ANNOTATION._make(
->>>>>>> 11b56dc0
                 struct.unpack(
                     CHANGE_BASIS_ANNOTATION_PACK,
                     buff.read(CHANGE_BASIS_ANNOTATION_SIZE),
@@ -100,15 +96,9 @@
             )
             mode = cast(
                 ChangeBasisLiteral,
-<<<<<<< HEAD
-                buff.read(basis_transform.mode_size).decode(),
-            )
-            ref = buff.read(basis_transform.ref_size).decode()
-=======
                 buff.read(change_basis.mode_size).decode(),
             )
             ref = buff.read(change_basis.ref_size).decode()
->>>>>>> 11b56dc0
             return ChangeBasis(decomposition, mode, ref)
         if name == "InjectNoise":
             inject_noise = INJECT_NOISE_ANNOTATION._make(
